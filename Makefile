.PHONY: test

install-wasm-pack:
	 which wasm-pack || curl https://rustwasm.github.io/wasm-pack/installer/init.sh -sSf | sh

build: install-wasm-pack
	wasm-pack build

<<<<<<< HEAD
build-dev:
	wasm-pack build --dev

test:
	wasm-pack test --firefox --headless

watch:
	#cargo watch -w ./ -w=../fluvio/src/{client,socket}/ -s 'make test' -w ../ws_stream_wasm/
	cargo watch -w ./ -w=../fluvio/src/{client,socket}/ -s 'make build-dev' -w ../ws_stream_wasm/

setup-websocat-sc:
	websocat -v --binary ws-l:127.0.0.1:3000 tcp:127.0.0.1:9003

setup-websocat-spu:
	websocat -v --binary ws-l:127.0.0.1:3001 tcp:127.0.0.1:9010
=======
test: install-wasm-pack
	wasm-pack test --headless --chrome
>>>>>>> ce003512
<|MERGE_RESOLUTION|>--- conflicted
+++ resolved
@@ -6,11 +6,10 @@
 build: install-wasm-pack
 	wasm-pack build
 
-<<<<<<< HEAD
 build-dev:
 	wasm-pack build --dev
 
-test:
+test: install-wasm-pack
 	wasm-pack test --firefox --headless
 
 watch:
@@ -21,8 +20,4 @@
 	websocat -v --binary ws-l:127.0.0.1:3000 tcp:127.0.0.1:9003
 
 setup-websocat-spu:
-	websocat -v --binary ws-l:127.0.0.1:3001 tcp:127.0.0.1:9010
-=======
-test: install-wasm-pack
-	wasm-pack test --headless --chrome
->>>>>>> ce003512
+	websocat -v --binary ws-l:127.0.0.1:3001 tcp:127.0.0.1:9010